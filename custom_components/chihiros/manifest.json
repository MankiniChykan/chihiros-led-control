{
  "domain": "chihiros",
  "name": "chihiros",
  "bluetooth": [
    {
      "local_name": "DYSSD*",
      "connectable": true
    },
    {
      "local_name": "DYDD*",
      "connectable": true
    },
    {
      "local_name": "DYDOSE*",
      "connectable": true
    },
    {
      "local_name": "DYDOSED*",
      "connectable": true
    },
    {
      "local_name": "DYNA2*",
      "connectable": true
    },
    {
      "local_name": "DYNWRGB*",
      "connectable": true
    },
    {
      "local_name": "DYNW30*",
      "connectable": true
    },
    {
      "local_name": "DYNW45*",
      "connectable": true
    },
    {
      "local_name": "DYNW60*",
      "connectable": true
    },
    {
      "local_name": "DYNW90*",
      "connectable": true
    },
    {
      "local_name": "DYNW12P*",
      "connectable": true
    },
    {
      "local_name": "DYWPR*",
      "connectable": true
    },
    {
      "local_name": "DYNCRGP*",
      "connectable": true
    },
    {
      "local_name": "DYNCRGB*",
      "connectable": true
    },
    {
      "local_name": "DYU*",
      "connectable": true
    },
    {
      "local_name": "DYNC2N*",
      "connectable": true
    },
    {
      "local_name": "DYCOM*",
      "connectable": true
    },
    {
      "local_name": "DYSILN*",
      "connectable": true
    },
    {
      "local_name": "DYSL*",
      "connectable": true
    },
    {
      "local_name": "DYLED*",
      "connectable": true
    },
    {
      "local_name": "DYZSD*",
      "connectable": true
    },
    {
      "service_data_uuid": "6e400001-b5a3-f393-e0a9-e50e24dcca9e",
      "connectable": true
    }
  ],
  "codeowners": [
    "@TheMicDiet"
  ],
  "config_flow": true,
  "dependencies": ["bluetooth"],
  "after_dependencies": ["bluetooth"],
  "documentation": "https://github.com/TheMicDiet/chihiros-led-control",
  "iot_class": "assumed_state",
  "issue_tracker": "https://github.com/TheMicDiet/chihiros-led-control/issues",
  "requirements": [
    "typer[all]==0.15.2"
  ],
<<<<<<< HEAD
  "version": "0.7.3"
=======
  "version": "0.9.0"
>>>>>>> c916876a
}<|MERGE_RESOLUTION|>--- conflicted
+++ resolved
@@ -103,9 +103,5 @@
   "requirements": [
     "typer[all]==0.15.2"
   ],
-<<<<<<< HEAD
-  "version": "0.7.3"
-=======
   "version": "0.9.0"
->>>>>>> c916876a
 }