"""Chihiros HA integration root module."""
from __future__ import annotations

import logging
from typing import TYPE_CHECKING

# Keep this import minimal; if your const.py is simple, it’s fine to do at top level.
from .const import DOMAIN

# Only import typing names for static analysis; no runtime HA deps here.
if TYPE_CHECKING:  # pragma: no cover
    from homeassistant.core import HomeAssistant
    from homeassistant.config_entries import ConfigEntry

_LOGGER = logging.getLogger(__name__)

<<<<<<< HEAD
=======
from homeassistant.const import CONF_NAME

from .chihiros_led_control.device import BaseDevice, get_model_class_from_name
from .chihiros_led_control.device.commander1 import Commander1
from .chihiros_led_control.device.commander4 import Commander4
from .chihiros_led_control.device.fallback import Fallback
from .chihiros_led_control.device.generic_rgb import GenericRGB
from .chihiros_led_control.device.generic_white import GenericWhite
from .chihiros_led_control.device.generic_wrgb import GenericWRGB
from .const import DOMAIN
from .coordinator import ChihirosDataUpdateCoordinator
from .models import ChihirosData
>>>>>>> c916876a

def _guess_channel_count(name: str | None) -> int:
    """Best-effort channel count from BLE name."""
    s = (name or "").lower()
    if "d1" in s or "1ch" in s or "1-channel" in s:
        return 1
    if "d2" in s or "2ch" in s or "2-channel" in s:
        return 2
    if "d3" in s or "3ch" in s or "3-channel" in s:
        return 3
    if "d4" in s or "4ch" in s or "4-channel" in s:
        return 4
    return 4  # sensible default


async def async_setup_entry(hass: "HomeAssistant", entry: "ConfigEntry") -> bool:
    """Set up chihiros from a config entry."""
    # ── Import HA + integration internals lazily so the module can be imported by the CLI ──
    from homeassistant.components import bluetooth
    from homeassistant.config_entries import ConfigEntry
    from homeassistant.const import Platform
    from homeassistant.exceptions import ConfigEntryNotReady

    from .chihiros_led_control.device import BaseDevice, get_model_class_from_name
    from .coordinator import ChihirosDataUpdateCoordinator
    from .models import ChihirosData
    # IMPORTANT: import doser services here (not at module import time)
    from .chihiros_doser_control import register_services as register_doser_services

    if entry.unique_id is None:
        raise ConfigEntryNotReady(f"Entry doesn't have any unique_id {entry.title}")

    address: str = entry.unique_id
    ble_device = bluetooth.async_ble_device_from_address(hass, address.upper(), True)
    if not ble_device:
        raise ConfigEntryNotReady(f"Could not find Chihiros BLE device with address {address}")
    if not ble_device.name:
        raise ConfigEntryNotReady(
            f"Found Chihiros BLE device with address {address} but can not find its name"
        )

    model_class = get_model_class_from_name(ble_device.name)
<<<<<<< HEAD
    chihiros_device: BaseDevice = model_class(ble_device)  # type: ignore[call-arg]
=======

    chihiros_device: BaseDevice = model_class(ble_device)
>>>>>>> c916876a

    # If fallback or commander device, allow user-provided name and device_type (white/rgb/wrgb)
    if isinstance(chihiros_device, (Fallback, Commander1, Commander4)):
        # Apply name override if provided
        entry_name = entry.data.get(CONF_NAME)
        if entry_name:
            # Some BLEDevice implementations allow setting name attribute
            try:
                ble_device.name = entry_name
            except Exception:
                pass
        # Configure colors based on device_type
        device_type = entry.data.get("device_type")
        if device_type == "rgb":
            chihiros_device = GenericRGB(ble_device)
        elif device_type == "wrgb":
            chihiros_device = GenericWRGB(ble_device)
        else:
            chihiros_device = GenericWhite(ble_device)

    coordinator = ChihirosDataUpdateCoordinator(
        hass,
        chihiros_device,
        ble_device,
    )

    # Classify device type and stash handy attrs for platforms
    is_doser = any(k in ble_device.name.lower() for k in ("doser", "dose", "dydose"))
    coordinator.device_type = "doser" if is_doser else "led"
    coordinator.address = address

    # Options → explicit enabled channels (subset of 1..4). Fallback to “all 4” for dosers.
    opt_enabled = entry.options.get("enabled_channels")
    if opt_enabled:
        try:
            enabled = sorted({int(x) for x in opt_enabled if 1 <= int(x) <= 4})
        except Exception:
            enabled = [1, 2, 3, 4]
        if not enabled:
            enabled = [1]
        coordinator.enabled_channels = enabled
        coordinator.channel_count = len(enabled)
    else:
        if is_doser:
            coordinator.enabled_channels = [1, 2, 3, 4]
            coordinator.channel_count = 4
        else:
            guessed = _guess_channel_count(ble_device.name)
            coordinator.enabled_channels = list(range(1, guessed + 1))
            coordinator.channel_count = guessed

    # Choose platforms per device type
    platforms_to_load: list[Platform] = (
        [Platform.BUTTON, Platform.NUMBER] if is_doser else [Platform.LIGHT, Platform.SWITCH]
    )

    hass.data.setdefault(DOMAIN, {})
    hass.data[DOMAIN][entry.entry_id] = ChihirosData(entry.title, chihiros_device, coordinator)

    # Register doser services (idempotent inside the submodule)
    await register_doser_services(hass)

    # Reload entry when options change
    entry.async_on_unload(entry.add_update_listener(_async_update_listener))

    # Only load matching platforms
    await hass.config_entries.async_forward_entry_setups(entry, platforms_to_load)
    return True


async def async_unload_entry(hass: "HomeAssistant", entry: "ConfigEntry") -> bool:
    """Unload a config entry."""
    # Lazy import here too to avoid HA imports at module import time
    from homeassistant.const import Platform
    from .models import ChihirosData

    data: ChihirosData | None = hass.data.get(DOMAIN, {}).get(entry.entry_id)  # type: ignore[assignment]
    if data and getattr(data.coordinator, "device_type", "led") == "doser":
        platforms_to_unload = [Platform.BUTTON, Platform.NUMBER]
    else:
        platforms_to_unload = [Platform.LIGHT, Platform.SWITCH]

    unload_ok = await hass.config_entries.async_unload_platforms(entry, platforms_to_unload)
    if unload_ok:
        hass.data[DOMAIN].pop(entry.entry_id, None)
    return unload_ok


async def _async_update_listener(hass: "HomeAssistant", entry: "ConfigEntry") -> None:
    """Handle options updates by reloading the entry."""
    await hass.config_entries.async_reload(entry.entry_id)


# Expose Options Flow at the component level so HA shows “Configure”
async def async_get_options_flow(config_entry: "ConfigEntry"):
    # Lazy import avoids circular/import-order issues
    from .config_flow import ChihirosOptionsFlow
    return ChihirosOptionsFlow(config_entry)<|MERGE_RESOLUTION|>--- conflicted
+++ resolved
@@ -14,21 +14,6 @@
 
 _LOGGER = logging.getLogger(__name__)
 
-<<<<<<< HEAD
-=======
-from homeassistant.const import CONF_NAME
-
-from .chihiros_led_control.device import BaseDevice, get_model_class_from_name
-from .chihiros_led_control.device.commander1 import Commander1
-from .chihiros_led_control.device.commander4 import Commander4
-from .chihiros_led_control.device.fallback import Fallback
-from .chihiros_led_control.device.generic_rgb import GenericRGB
-from .chihiros_led_control.device.generic_white import GenericWhite
-from .chihiros_led_control.device.generic_wrgb import GenericWRGB
-from .const import DOMAIN
-from .coordinator import ChihirosDataUpdateCoordinator
-from .models import ChihirosData
->>>>>>> c916876a
 
 def _guess_channel_count(name: str | None) -> int:
     """Best-effort channel count from BLE name."""
@@ -52,7 +37,15 @@
     from homeassistant.const import Platform
     from homeassistant.exceptions import ConfigEntryNotReady
 
+    from homeassistant.const import CONF_NAME
+
     from .chihiros_led_control.device import BaseDevice, get_model_class_from_name
+    from .chihiros_led_control.device.commander1 import Commander1
+    from .chihiros_led_control.device.commander4 import Commander4
+    from .chihiros_led_control.device.fallback import Fallback
+    from .chihiros_led_control.device.generic_rgb import GenericRGB
+    from .chihiros_led_control.device.generic_white import GenericWhite
+    from .chihiros_led_control.device.generic_wrgb import GenericWRGB
     from .coordinator import ChihirosDataUpdateCoordinator
     from .models import ChihirosData
     # IMPORTANT: import doser services here (not at module import time)
@@ -71,12 +64,7 @@
         )
 
     model_class = get_model_class_from_name(ble_device.name)
-<<<<<<< HEAD
     chihiros_device: BaseDevice = model_class(ble_device)  # type: ignore[call-arg]
-=======
-
-    chihiros_device: BaseDevice = model_class(ble_device)
->>>>>>> c916876a
 
     # If fallback or commander device, allow user-provided name and device_type (white/rgb/wrgb)
     if isinstance(chihiros_device, (Fallback, Commander1, Commander4)):
